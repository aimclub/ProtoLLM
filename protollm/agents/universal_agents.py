import json
import re
import time
from typing import Dict, List, Union

from langchain_core.exceptions import OutputParserException
from langgraph.graph import END
from langgraph.prebuilt import create_react_agent
from langgraph.types import Command
from langgraph.store.memory import InMemoryStore
from uuid import uuid4
from datetime import datetime

from protollm.agents.agent_prompts import (
    build_planner_prompt,
    build_replanner_prompt,
    build_supervisor_prompt,
    retranslate_prompt,
    summary_prompt,
    translate_prompt,
    worker_prompt,
    chat_prompt,
)
from protollm.agents.agent_utils.parsers import (
    planner_parser,
    replanner_parser,
    supervisor_parser,
    translator_parser,
    chat_parser
)
from protollm.agents.agent_utils.pydantic_models import Response
from langgraph.types import Command
from langgraph.graph import END
<<<<<<< HEAD
from protollm.tools.web_tools import web_tools_rendered

# TODO: make real embedder, not dummy
store = InMemoryStore(index={"embed": lambda x: [[1.0, 2.0] for _ in x], "dims": 2})
=======
from protollm.tools.web_tools import web_tools, web_tools_rendered
>>>>>>> edd29ce5


def in_translator_node(state: dict, config: dict) -> Union[Dict, Command]:
    """
    Detects the input language and translates it into English if necessary.

    Args:
        state (dict): The current execution state containing an 'input' key.
        config (dict): Configuration dictionary containing:
            - 'llm' (BaseChatModel): An instance of a language model used for translation.
            - 'max_retries' (int): The maximum number of attempts to retry translation in case of errors.
    Returns:
        dict: Updated state with 'language' and optionally 'translation' fields.
    """

    llm = config["configurable"]["llm"]
    max_retries = config["configurable"]["max_retries"]

    translator_agent = translate_prompt | llm | translator_parser
    query = state.get("input", "")

    for attempt in range(max_retries):
        try:
            output = translator_agent.invoke(query)
            state["language"] = output.language
            if output.language != "English":
                state["translation"] = output.translation
            return state
        except Exception as e:
            print(f"Translator error: {str(e)} (Attempt {attempt + 1}/{max_retries})")
            if "api key" in str(e).lower():
                state["response"] = "Invalid API key."
                return state
            if "404" in str(e):
                state["response"] = "LLM service unavailable. Check proxy settings."
                return state
            time.sleep(1.2**attempt)

    return Command(
        goto=END,
        update={"response": "Translation service failed after multiple attempts."},
    )


def re_translator_node(state: dict, config: dict) -> Union[Dict, Command]:
    """
    Translates a system-generated response back into the user's language.

    Args:
        state (dict): Current execution state containing:
            - 'response' (str): The system-generated response in English.
            - 'language' (str): The user's original language code or name.
        config (dict): Configuration dictionary containing:
            - 'llm' (BaseChatModel): An instance of a language model used for back-translation.
            - 'max_retries' (int): The maximum number of retry attempts in case of errors.

    Returns:
        Command: Command object to update state or end execution.
    """
    llm = config["configurable"]["llm"]
    max_retries = config["configurable"]["max_retries"]
    user_id = config["configurable"].get("user_id", "anonymous")
    language = state["language"]

    if language == "English":
        summary_text = f"User: {state['input']} \n Final system answer: {state.get('response', '')}"
        # save in long-term memory
        store.put(
            namespace,
            f"memory-{uuid4()}",
            {
                "summary": summary_text,
                "timestamp": str(datetime.utcnow()),
            },
        )

        # save in short-term memory
        store.put(
            namespace,
            "latest-summary",
            {
                "summary": summary_text,
                "timestamp": str(datetime.utcnow()),
            },
        )
        return state

    translator_agent = retranslate_prompt | llm
    query = state.get("response", "")

    for attempt in range(max_retries):
        try:
            translated = translator_agent.invoke({"input": query, "language": language})
            summary_text = f"User: {state['input']} \n Final system answer: {state.get('response', '')}"
            namespace = (user_id, "memory")

            # save in long-term memory
            store.put(
                namespace,
                f"memory-{uuid4()}",
                {
                    "summary": summary_text,
                    "timestamp": str(datetime.utcnow()),
                },
            )

            # save in short-term memory
            store.put(
                namespace,
                "latest-summary",
                {
                    "summary": summary_text,
                    "timestamp": str(datetime.utcnow()),
                },
            )
            state["response"] = translated
            return state
        except Exception as e:
            print(
                f"Retranslation error: {str(e)} (Attempt {attempt + 1}/{max_retries})"
            )
            time.sleep(1.2**attempt)

    return Command(
        goto=END,
        update={"response": "Unable to translate response after multiple attempts."},
    )


def supervisor_node(state: Dict[str, Union[str, List[str]]], config: dict) -> Command:
    """
    Oversees the execution of a given plan by formulating the next task for an agent and handling
    responses via an LLM-based supervisor.

    Parameters
    ----------
    state : dict
        Dictionary representing the current execution state, expected to contain:
            - "plan" (List[str]): A list of steps the supervisor will help execute.
            - "input" (str, optional): Initial user input or request.
    config : dict
        Configuration dictionary containing:
            - 'llm' (BaseChatModel): An instance of a language model used by the supervisor.
            - 'max_retries' (int): Maximum number of retry attempts in case of errors.
            - 'scenario_agents' (list): List of agents/tools and their descriptions for prompt building.
            - 'tools_for_agents' (dict): Mapping of tools available to each agent.
    Returns
    -------
    Command
        A command with instructions for the next step or a fallback response message.

    Raises
    ------
    Exception
        Handles API call errors by applying exponential backoff on retries.

    Notes
    -----
    - Forms the task based on the first step of the provided plan.
    - If no plan or input is available, prompts the user to rephrase their request.
    - If all retries fail, returns a fallback message suggesting alternative assistance.
    """
    llm = config["configurable"]["llm"]
    max_retries = config["configurable"]["max_retries"]
    scenario_agents = config["configurable"]["scenario_agents"]
    tools_for_agents = config["configurable"]["tools_for_agents"]
    config["configurable"]["tools_for_agents"]["web_search"] = [web_tools_rendered]

    plan = state.get("plan")

    if not plan and not state.get("input"):
        return {
            "response": "I can't answer your question right now. Maybe I can assist with something else?",
            "end": True
        }

    plan_str = "\n".join(f"{i + 1}. {step}" for i, step in enumerate(plan))
    task = plan[0]
    task_formatted = f"""For the following plan:
    {plan_str}\n\nYou are tasked with executing: {task}."""

    supervisor_chain = (
        build_supervisor_prompt(scenario_agents, tools_for_agents)
        | llm
        | supervisor_parser
    )

    for attempt in range(max_retries):
        try:
            response = supervisor_chain.invoke({"input": [("user", task_formatted)]})

            return Command(update={"next": response.next})
        except Exception as e:
            print(
                f"Supervisor error: {str(e)}. Retrying attempt ({attempt + 1}/{max_retries})"
            )
            time.sleep(2**attempt)  # Exponential backoff

    return {
            "response": "I can't answer your question right now. Maybe I can assist with something else?",
            "end": True
        }


def web_search_node(
    state: Dict[str, Union[str, List[str]]], config: dict
) -> Union[Dict, Command]:
    """
    Executes a web search task using a language model (LLM) and predefined web tools.

    Parameters
    ----------
    state : dict
        Dictionary representing the current execution state, expected to contain:
            - "plan" (List[str]): A list of steps to be executed by the agent.
    config : dict
        Configuration dictionary containing:
            - 'llm' (BaseChatModel): An instance of the language model used for reasoning and task execution.
            - 'max_retries' (int): The maximum number of retry attempts if the web search fails.
            - 'web_tools' (List[BaseTool]): A list of predefined web tools to be used by the agent (can be empty).

    Returns
    -------
    Command
        An object that contains either the next step for execution or an error response if retries are exhausted.

    Notes
    -----
    - If web tools are not provided, the function creates an agent without them.
    - The function attempts to perform the task from the first step of the plan.
    - Retries are handled with exponential backoff on failure.
    - If all attempts fail, returns a fallback response.
    """
    llm = config["configurable"]["llm"]
    max_retries = config["configurable"]["max_retries"]
    
    if "web_tools" in config["configurable"].keys():
        web_tools = config["configurable"]["web_tools"]
    else:
        from protollm.tools.web_tools import web_tools

    web_agent = create_react_agent(llm, web_tools or [], state_modifier=worker_prompt)

    plan = state["plan"]
    plan_str = "\n".join(f"{i + 1}. {step}" for i, step in enumerate(plan))
    task = plan[0]
    task_formatted = f"""For the following plan:
    {plan_str}\n\nYou are tasked with executing: {task}."""

    for attempt in range(max_retries):
        try:
            agent_response = web_agent.invoke({"messages": [("user", task_formatted + " You must search!")]})
            state["past_steps"] = [(task, agent_response["messages"][-1].content)]
            state["nodes_calls"] = [("web_search", agent_response["messages"])]
            return state
        except Exception as e:
            print(
                f"Web search failed with error: {str(e)}. Retrying... ({attempt + 1}/{max_retries})"
            )
            time.sleep(2**attempt)  # Exponential backoff

    return Command(
        update={
            "response": "I can't answer your question right now. Maybe I can assist with something else?"
        },
    )


def plan_node(
    state: Dict[str, Union[str, List[str]]], config: dict
) -> Union[Dict[str, List[str]], Command]:
    """
    Generates an execution plan using a language model (LLM) based on the provided input.

    Parameters
    ----------
    state : dict
        The current execution state, expected to contain:
            - "input" (str): The user's original input request.
            - "language" (str): Detected language of the input.
            - "translation" (str, optional): The translated input if the language is not English.
    config : dict
        Configuration dictionary containing:
            - 'llm' (BaseChatModel): An instance of the language model used to generate the plan.
            - 'max_retries' (int): Maximum number of retry attempts in case of failures.
            - 'tools_descp' (str): A description of available tools, included in the prompt to guide plan creation.

    Returns
    -------
    dict
        A dictionary with the generated plan under the key "plan".
    Command
        A fallback response if planning fails after all retries.

    Notes
    -----
    - Uses planner_prompt, llm, and planner_parser to create a structured execution plan.
    - Handles JSON parsing errors and attempts to recover partial outputs.
    - Applies exponential backoff between retries.
    """
    llm = config["configurable"]["llm"]
    max_retries = config["configurable"]["max_retries"]
    tools_descp = config["configurable"]["tools_descp"]
    last_memory = state.get("last_memory", "")

    planner = build_planner_prompt(tools_descp, last_memory) | llm | planner_parser
    query = state["input"] if state["language"] == "English" else state["translation"]

    for attempt in range(max_retries):
        try:
            plan = planner.invoke({"messages": [("user", query)]})
            return {"plan": plan.steps}

        except OutputParserException as e:
            match = re.search(r'\{\s*"steps"\s*:\s*\[.*?\]\s*\}', str(e), re.DOTALL)
            if match:
                try:
                    structured_output = json.loads(match.group(0))
                    return {"plan": structured_output["steps"]}
                except json.JSONDecodeError as json_err:
                    print(
                        f"Planner JSON parse error: {json_err}. Retry ({attempt + 1}/{max_retries})"
                    )

        except Exception as e:
            print(f"Planner failed: {e}. Retry ({attempt + 1}/{max_retries})")
            time.sleep(2**attempt)

    return Command(
        update={
            "response": "I can't answer your question right now. Maybe I can assist with something else?"
        }
    )


def replan_node(
    state: Dict[str, Union[str, List[str]]], config: dict
) -> Union[Dict[str, Union[List[str], str]], Command]:
    """
    Refines or adjusts an existing execution plan based on previous steps and current state.

    Parameters
    ----------
    state : dict
        The current execution state, expected to contain:
            - "input" (str): The user's request or query.
            - "language" (str): Detected language of the input.
            - "translation" (str, optional): Translated input if not in English.
            - "plan" (list of str): The current plan consisting of step descriptions.
            - "past_steps" (list of tuples): Previously executed steps and their responses.
    config : dict
        Configuration dictionary containing:
            - 'llm' (BaseChatModel): The language model used for replanning.
            - 'max_retries' (int): Number of retries if execution fails.
            - 'tools_descp' (dict): Description of tools available to assist in replanning.

    Returns
    -------
    dict
        A dictionary with either an updated plan under "plan" or a direct response under "response".
    Command
        A fallback response if replanning fails after all retries.

    Notes
    -----
    - Uses replanner_prompt, llm, and replanner_parser to adjust plans.
    - Handles parsing errors and extracts structured JSON if needed.
    - Applies exponential backoff between retries.
    """
    llm = config["configurable"]["llm"]
    max_retries = config["configurable"]["max_retries"]
    tools_descp = config["configurable"]["tools_descp"]
    last_memory = state.get("last_memory", "")
    
    replanner = build_replanner_prompt(tools_descp, last_memory) | llm | replanner_parser

    query = state["input"] if state["language"] == "English" else state["translation"]

    for attempt in range(max_retries):
        try:
            output = replanner.invoke(
                {
                    "input": query,
                    "plan": state["plan"],
                    "past_steps": state["past_steps"],
                }
            )

            if hasattr(output.action, "response"):
                return {"response": output.action.response}
            return {"plan": output.action.steps}

        except OutputParserException as e:
            match = re.search(r'\{\s*"steps"\s*:\s*\[.*?\]\s*\}', str(e), re.DOTALL)
            if match:
                try:
                    structured_output = json.loads(match.group(0))
                    return {"plan": structured_output["steps"]}
                except json.JSONDecodeError as json_err:
                    print(
                        f"Replanner JSON parse error: {json_err}. Retry ({attempt + 1}/{max_retries})"
                    )

        except Exception as e:
            print(f"Replanner failed: {e}. Retry ({attempt + 1}/{max_retries})")
            time.sleep(2**attempt)

    return Command(
        goto=END,
        update={
            "response": "I can't answer your question right now. Maybe I can assist with something else?"
        },
    )


def summary_node(
    state: Dict[str, Union[str, List[str]]], config: dict
) -> Union[Dict[str, str], Command]:
    """
    Summarizes the system's response based on the provided input query and past steps.

    Parameters
    ----------
    state : dict
        Contains keys 'response', 'input', 'past_steps', and optionally 'translation'.
    config : dict
        Configuration dictionary containing:
            - 'llm' (BaseChatModel): An instance of the language model used for generating summaries.
            - 'max_retries' (int): The maximum number of attempts to retry the summary generation in case of errors.

    Returns
    -------
    dict
        Dictionary with a summarized response under the key 'response'.
    Command
        Fallback response if summary generation fails after all retries.

    Notes
    -----
    - Uses summary_prompt and the language model to create summaries.
    """
    llm = config["configurable"]["llm"]
    max_retries = config["configurable"]["max_retries"]

    system_response = state["response"]
    query = (
        state["input"]
        if state.get("language", "English") == "English"
        else state["translation"]
    )
    past_steps = state["past_steps"]

    summary_agent = summary_prompt | llm

    for attempt in range(max_retries):
        try:
            output = summary_agent.invoke(
                {
                    "query": query,
                    "system_response": system_response,
                    "intermediate_thoughts": past_steps,
                }
            )
            
            return {"response": output.content}

        except Exception as e:
            print(
                f"Summary generation failed: {e}. Retry ({attempt + 1}/{max_retries})"
            )
            time.sleep(2**attempt)

    return Command(
        goto=END,
        update={
            "response": "I can't answer your question right now. Maybe I can assist with something else?"
        },
    )  
    
    
def chat_node(state, config: dict):
    """
    Processes user input through a chat agent and returns an appropriate response 
    or next action. This agent decides whether it can handle the user query itself. 
    If yes, responds with the {"response": agent_answer}.
    Otherwise, calls main agentic system.

    Parameters
    ----------
    state : dict | TypedDict
        The current execution state, containing "input" (the user message) and 
        optionally "translation" if the language is not English.
    config : dict
        Configuration dictionary containing a "configurable" sub-dictionary with the LLM model 
        under the key "model".

    Returns
    -------
    dict
        If the response is a direct reply, returns {"response": message, "visualization": None}.
        If the response requires an action, returns {"next": action, "visualization": None}.
        If retries are exhausted, transitions to the planner with an empty response.

    Raises
    ------
    Exception
        Handles errors related to API failures, implementing exponential backoff (`2 ** attempt`).

    Notes
    -----
    - If the user's language is not English, it processes the translated text instead.
    - Resets visualization state on new responses.
    """
    llm = config["configurable"]["llm"]
    chat_agent = chat_prompt | llm | chat_parser    
    input = state["input"] if state.get('language', 'English') == 'English' else state['translation']
    max_retries = 1

    for attempt in range(max_retries):
        try:
            output = chat_agent.invoke({"input": input, "last_memory": state["last_memory"]})

            if isinstance(output.action, Response):
                state["response"] = output.action.response
                return state
            else:
                state["next"] = output.action.next
            state["visualization"] = None 
            
        except Exception as e:  # Handle OpenAI API errors
            print(f"Chat failed with error: {str(e)}. Retrying... ({attempt+1}/{max_retries})")
            time.sleep(1.2 ** attempt)  

    return {"response": None}<|MERGE_RESOLUTION|>--- conflicted
+++ resolved
@@ -31,14 +31,11 @@
 from protollm.agents.agent_utils.pydantic_models import Response
 from langgraph.types import Command
 from langgraph.graph import END
-<<<<<<< HEAD
 from protollm.tools.web_tools import web_tools_rendered
 
 # TODO: make real embedder, not dummy
 store = InMemoryStore(index={"embed": lambda x: [[1.0, 2.0] for _ in x], "dims": 2})
-=======
-from protollm.tools.web_tools import web_tools, web_tools_rendered
->>>>>>> edd29ce5
+
 
 
 def in_translator_node(state: dict, config: dict) -> Union[Dict, Command]:
